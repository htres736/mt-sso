--- conflicted
+++ resolved
@@ -1,28 +1,25 @@
 import mongoose from 'mongoose';
-<<<<<<< HEAD
 import { version } from '../constants/version';
-=======
 const fs = require('fs');
->>>>>>> ead5e5de
 
 export default (): void => {
   let uri =
-    process.env.NODE_ENV === 'staging'
-      ? process.env.MT_STAGE_URI
+    process.env.NODE_ENV === 'production'
+      ? process.env.MT_PROD_URI
       : process.env.MT_DB_URI;
   if (typeof uri !== 'string') {
     return;
   }
   let mongoOptions = {};
-  if (process.env.NODE_ENV === 'staging') {
+  if (process.env.NODE_ENV === 'production') {
     mongoOptions = {
       ssl: true,
       sslValidate: true,
-      user: process.env.MT_STAGE_DB_USER,
-      pass: process.env.MT_STAGE_DB_PASS,
-      sslKey: fs.readFileSync(process.env.MT_STAGE_DB_SSL_KEY_DIR),
-      sslCert: fs.readFileSync(process.env.MT_STAGE_DB_SSL_CERT_DIR),
-      authSource: process.env.MT_STAGE_DB_AUTHDB,
+      user: process.env.MT_PROD_DB_USER,
+      pass: process.env.MT_PROD_DB_PASS,
+      sslKey: fs.readFileSync(process.env.MT_PROD_DB_SSL_KEY_DIR),
+      sslCert: fs.readFileSync(process.env.MT_PROD_DB_SSL_CERT_DIR),
+      authSource: process.env.MT_PROD_DB_AUTHDB,
       useNewUrlParser: true,
     };
   } else {
